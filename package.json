--- conflicted
+++ resolved
@@ -3,19 +3,6 @@
   "version": "3.0.0",
   "description": "AWS S3 adapter for parse-server",
   "main": "index.js",
-<<<<<<< HEAD
-  "scripts": {
-    "pretest": "npm run lint",
-    "test": "jasmine",
-    "lint": "eslint --cache ./",
-    "mongo:run": "mongodb-runner start -t replset --version 6.0 -- --port 27017",
-    "mongo:stop": "mongodb-runner stop --all",
-    "coverage": "nyc jasmine",
-    "lint:fix": "eslint --fix --cache ./",
-    "test:integration": "npm run mongo:run && npm run coverage && npm run mongo:stop"
-  },
-=======
->>>>>>> 1f74921c
   "repository": {
     "type": "git",
     "url": "git+https://github.com/parse-community/parse-server-s3-adapter.git"
@@ -32,12 +19,8 @@
   },
   "homepage": "https://github.com/parse-community/parse-server-s3-adapter#readme",
   "dependencies": {
-<<<<<<< HEAD
     "@aws-sdk/client-s3": "3.668.0",
     "@aws-sdk/s3-request-presigner": "3.668.0"
-=======
-    "aws-sdk": "2.1691.0"
->>>>>>> 1f74921c
   },
   "devDependencies": {
     "@semantic-release/changelog": "5.0.1",
@@ -46,18 +29,6 @@
     "@semantic-release/github": "7.2.3",
     "@semantic-release/npm": "7.1.3",
     "@semantic-release/release-notes-generator": "9.0.3",
-<<<<<<< HEAD
-    "codecov": "3.8.3",
-    "eslint": "7.13.0",
-    "jasmine": "5.3.1",
-    "nyc": "17.1.0",
-    "parse": "5.3.0",
-    "parse-server": "7.3.0",
-    "parse-server-conformance-tests": "1.0.0",
-    "prettier": "3.3.3",
-    "mongodb-runner": "5.6.4",
-    "semantic-release": "17.4.6"
-=======
     "config": "3.3.2",
     "cross-env": "7.0.3",
     "eslint": "7.13.0",
@@ -80,6 +51,5 @@
     "test:only": "TESTING=1 nyc jasmine",
     "test:mongodb:runnerstart": "mongodb-runner start -t standalone -- --port 27017",
     "test:mongodb:runnerstop": "mongodb-runner stop --all"
->>>>>>> 1f74921c
   }
 }