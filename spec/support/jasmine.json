--- conflicted
+++ resolved
@@ -1,9 +1,5 @@
 {
   "spec_dir": "spec",
-<<<<<<< HEAD
-  "spec_files": ["**/*[sS]pec.js"],
-  "helpers": ["helpers/**/*.js"]
-=======
   "spec_files": [
     "**/*[sS]pec.js"
   ],
@@ -12,5 +8,4 @@
     "support/jasmine.js"
   ],
   "random": true
->>>>>>> 1f74921c
 }